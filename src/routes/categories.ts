--- conflicted
+++ resolved
@@ -1,10 +1,6 @@
 import { Hono } from "hono";
 import { db } from "@/db";
-<<<<<<< HEAD
 import { categories, subcategories } from "@/db/schema";
-=======
-import * as schema from "@/db/schema";
->>>>>>> 83abb7a3
 import { eq } from "drizzle-orm";
 
 const app = new Hono();
@@ -52,7 +48,7 @@
   }
 
   const categoryData = await db.query.categories.findFirst({
-    where: eq(schema.categories.id, categoryId)
+    where: eq(categories.id, categoryId)
   });
 
   if (!categoryData) {
